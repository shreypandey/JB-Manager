--- conflicted
+++ resolved
@@ -19,11 +19,7 @@
 producer = KafkaProducer.from_env_vars()
 
 
-<<<<<<< HEAD
-def produce_message(message: str):
-=======
 def produce_message(message: Flow | Channel):
->>>>>>> 70a03da3
     if isinstance(message, Flow):
         topic = flow_topic
     elif isinstance(message, Channel):
