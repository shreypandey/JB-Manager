import logging
from typing import Optional
from fastapi import APIRouter, HTTPException, Request
<<<<<<< HEAD
from lib.channel_handler import ChannelHandler, channel_map
=======
import uuid
>>>>>>> b841e3ee
from ...crud import get_chat_history, get_bot_list, get_bot_chat_sessions
from ...handlers.v1 import handle_callback, handle_webhook
from ...handlers.v1.bot_handlers import (
    handle_activate_bot,
    handle_deactivate_bot,
    handle_delete_bot,
    handle_update_bot,
    handle_install_bot,
)
from ...jb_schema import JBBotCode, JBBotActivate
from ...extensions import produce_message

logger = logging.getLogger("jb-manager-api")
router = APIRouter(
    prefix="/v1",
    tags=["v1"],
)

JBMANAGER_KEY = str(uuid.uuid4())

@router.get("/bots")
async def get_bots():
    bots = await get_bot_list()
    for bot in bots:
        status = "inactive"
        channels = bot.channels
        for channel in channels:
            if channel.status == "active":
                status = "active"
                break
        bot.status = status
    return bots

@router.get("/secret")
async def get_secret_key():
    return {"secret": JBMANAGER_KEY}


@router.put("/refresh-key")
async def refresh_secret_key():
    JBMANAGER_KEY = str(uuid.uuid4())
    return {"status": "success"}

@router.post("/bot/install")
async def install_bot(request:Request, install_content: JBBotCode):
    headers = dict(request.headers)
    authorization = headers.get("authorization")
    if authorization is None:
        raise HTTPException(status_code=401, detail="Authorization header not provided")
    if authorization != f"Bearer {JBMANAGER_KEY}":
        raise HTTPException(status_code=401, detail="Unauthorized")
    
    flow_input = await handle_install_bot(install_content)
    try:
        produce_message(flow_input)
    except Exception as e:
        raise HTTPException(
            status_code=500, detail=f"Error producing message: {e}"
        ) from e
    return {"status": "success"}


# endpoint to activate bot and link it with a phone number
@router.post("/bot/{bot_id}/activate")
async def activate_bot(bot_id: str, request_body: JBBotActivate):
    activate_bot_response = await handle_activate_bot(
        bot_id=bot_id, request_body=request_body
    )
    if activate_bot_response["status"] == "error":
        raise HTTPException(status_code=400, detail=activate_bot_response["message"])
    return {"status": "success"}


@router.get("/bot/{bot_id}/deactivate")
async def get_bot(bot_id: str):
    updated_info = await handle_deactivate_bot(bot_id)
    if updated_info["status"] == "error":
        raise HTTPException(status_code=404, detail=updated_info["message"])
    return {"status": "success"}


@router.delete("/bot/{bot_id}")
async def delete_bot(bot_id: str):
    updated_info = await handle_delete_bot(bot_id)
    if updated_info["status"] == "error":
        raise HTTPException(status_code=404, detail=updated_info["message"])
    return {"status": "success"}


# endpoint to add (config)credentials for a bot to connect to things
@router.post("/bot/{bot_id}/configure")
async def add_bot_configuraton(bot_id: str, request: Request):
    request_body = await request.json()
    credentials = request_body.get("credentials")
    config_env = request_body.get("config_env")
    if credentials is None and config_env is None:
        raise HTTPException(
            status_code=400, detail="No credentials or config_env provided"
        )
    bot_data = {}
    if credentials is not None:
        bot_data["credentials"] = credentials
    if config_env is not None:
        bot_data["config_env"] = config_env
    updated_info = await handle_update_bot(bot_id, bot_data)
    if updated_info["status"] == "error":
        raise HTTPException(status_code=404, detail=updated_info["message"])
    return {"status": "success"}


# get all messages related to a session
@router.get("/chats/{bot_id}/sessions/{session_id}")
async def get_session(bot_id: str, session_id: str):
    sessions = await get_bot_chat_sessions(bot_id, session_id)
    return sessions


# get all chats related to a bot
@router.get("/chats/{bot_id}")
async def get_chats(bot_id: str, skip: int = 0, limit: int = 100):
    chats = await get_chat_history(bot_id, skip, limit)
    return chats


@router.get("/chats")
async def get_chats(bot_id: str) -> list:
    chats = await get_chat_history(bot_id)
    return chats


@router.post("/callback")
async def callback(request: Request):
    data = await request.json()
    headers = dict(request.headers)
    query_params = dict(request.query_params)
    chosen_channel: Optional[type[ChannelHandler]] = None
    for channel in channel_map.values():
        if channel.is_valid_data(data):
            chosen_channel = channel
            break
    if chosen_channel is None:
        logger.error("No valid channel found")
        return 404

    async for err, channel_input in handle_callback(
        data, headers=headers, query_params=query_params, chosen_channel=chosen_channel
    ):
        if err:
            raise HTTPException(status_code=400, detail=str(err))
        elif channel_input:
            produce_message(channel_input)

    return 200


@router.post("/webhook")
async def plugin_webhook(request: Request):
    webhook_data = await request.body()
    webhook_data = webhook_data.decode("utf-8")
    try:
        async for flow_input in handle_webhook(webhook_data):
            produce_message(flow_input)
    except ValueError as e:
        raise HTTPException(status_code=400, detail=str(e)) from e
    return 200<|MERGE_RESOLUTION|>--- conflicted
+++ resolved
@@ -1,11 +1,8 @@
+import uuid
 import logging
 from typing import Optional
 from fastapi import APIRouter, HTTPException, Request
-<<<<<<< HEAD
 from lib.channel_handler import ChannelHandler, channel_map
-=======
-import uuid
->>>>>>> b841e3ee
 from ...crud import get_chat_history, get_bot_list, get_bot_chat_sessions
 from ...handlers.v1 import handle_callback, handle_webhook
 from ...handlers.v1.bot_handlers import (
@@ -26,6 +23,7 @@
 
 JBMANAGER_KEY = str(uuid.uuid4())
 
+
 @router.get("/bots")
 async def get_bots():
     bots = await get_bot_list()
@@ -39,6 +37,7 @@
         bot.status = status
     return bots
 
+
 @router.get("/secret")
 async def get_secret_key():
     return {"secret": JBMANAGER_KEY}
@@ -49,15 +48,16 @@
     JBMANAGER_KEY = str(uuid.uuid4())
     return {"status": "success"}
 
+
 @router.post("/bot/install")
-async def install_bot(request:Request, install_content: JBBotCode):
+async def install_bot(request: Request, install_content: JBBotCode):
     headers = dict(request.headers)
     authorization = headers.get("authorization")
     if authorization is None:
         raise HTTPException(status_code=401, detail="Authorization header not provided")
     if authorization != f"Bearer {JBMANAGER_KEY}":
         raise HTTPException(status_code=401, detail="Unauthorized")
-    
+
     flow_input = await handle_install_bot(install_content)
     try:
         produce_message(flow_input)
