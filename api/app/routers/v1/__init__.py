from fastapi import APIRouter, HTTPException, Request
from ...crud import get_chat_history, get_bot_list, get_bot_chat_sessions
from ...handlers.v1 import handle_callback, handle_webhook
from ...handlers.v1.bot_handlers import (
    handle_activate_bot,
    handle_deactivate_bot,
    handle_delete_bot,
    handle_update_bot,
    handle_install_bot,
)
from ...jb_schema import JBBotCode, JBBotActivate
from ...extensions import produce_message

router = APIRouter(
    prefix="/v1",
    tags=["v1"],
)


@router.get("/bots")
async def get_bots():
    bots = await get_bot_list()
    for bot in bots:
        status = "inactive"
        channels = bot.channels
        for channel in channels:
            if channel.status == "active":
                status = "active"
                break
        bot.status = status
    return bots


@router.post("/bot/install")
async def install_bot(install_content: JBBotCode):
    flow_input = await handle_install_bot(install_content)
    try:
<<<<<<< HEAD
        produce_message(flow_input.model_dump_json())
=======
        produce_message(flow_input)
>>>>>>> 70a03da3
    except Exception as e:
        raise HTTPException(
            status_code=500, detail=f"Error producing message: {e}"
        ) from e
    return {"status": "success"}


# endpoint to activate bot and link it with a phone number
@router.post("/bot/{bot_id}/activate")
async def activate_bot(bot_id: str, request_body: JBBotActivate):
    activate_bot_response = await handle_activate_bot(
        bot_id=bot_id, request_body=request_body
    )
    if activate_bot_response["status"] == "error":
        raise HTTPException(status_code=400, detail=activate_bot_response["message"])
    return {"status": "success"}


@router.get("/bot/{bot_id}/deactivate")
async def get_bot(bot_id: str):
    updated_info = await handle_deactivate_bot(bot_id)
    if updated_info["status"] == "error":
        raise HTTPException(status_code=404, detail=updated_info["message"])
    return {"status": "success"}


@router.delete("/bot/{bot_id}")
async def delete_bot(bot_id: str):
    updated_info = await handle_delete_bot(bot_id)
    if updated_info["status"] == "error":
        raise HTTPException(status_code=404, detail=updated_info["message"])
    return {"status": "success"}


# endpoint to add (config)credentials for a bot to connect to things
@router.post("/bot/{bot_id}/configure")
async def add_bot_configuraton(bot_id: str, request: Request):
    request_body = await request.json()
    credentials = request_body.get("credentials")
    config_env = request_body.get("config_env")
    if credentials is None and config_env is None:
        raise HTTPException(
            status_code=400, detail="No credentials or config_env provided"
        )
    bot_data = {}
    if credentials is not None:
        bot_data["credentials"] = credentials
    if config_env is not None:
        bot_data["config_env"] = config_env
    updated_info = await handle_update_bot(bot_id, bot_data)
    if updated_info["status"] == "error":
        raise HTTPException(status_code=404, detail=updated_info["message"])
    return {"status": "success"}


# get all messages related to a session
@router.get("/chats/{bot_id}/sessions/{session_id}")
async def get_session(bot_id: str, session_id: str):
    sessions = await get_bot_chat_sessions(bot_id, session_id)
    return sessions


# get all chats related to a bot
@router.get("/chats/{bot_id}")
async def get_chats(bot_id: str, skip: int = 0, limit: int = 100):
    chats = await get_chat_history(bot_id, skip, limit)
    return chats


@router.get("/chats")
async def get_chats(bot_id: str) -> list:
    chats = await get_chat_history(bot_id)
    return chats


@router.post("/callback")
async def callback(request: Request):
    data = await request.json()

    async for channel_input in handle_callback(data, headers={}, query_params={}):
<<<<<<< HEAD
        produce_message(channel_input.model_dump_json())
=======
        produce_message(channel_input)
>>>>>>> 70a03da3

    return 200


@router.post("/webhook")
async def plugin_webhook(request: Request):
    webhook_data = await request.body()
    webhook_data = webhook_data.decode("utf-8")
    try:
        async for flow_input in handle_webhook(webhook_data):
<<<<<<< HEAD
            produce_message(flow_input.model_dump_json())
=======
            produce_message(flow_input)
>>>>>>> 70a03da3
    except ValueError as e:
        raise HTTPException(status_code=400, detail=str(e)) from e
    return 200<|MERGE_RESOLUTION|>--- conflicted
+++ resolved
@@ -35,11 +35,7 @@
 async def install_bot(install_content: JBBotCode):
     flow_input = await handle_install_bot(install_content)
     try:
-<<<<<<< HEAD
-        produce_message(flow_input.model_dump_json())
-=======
         produce_message(flow_input)
->>>>>>> 70a03da3
     except Exception as e:
         raise HTTPException(
             status_code=500, detail=f"Error producing message: {e}"
@@ -120,11 +116,7 @@
     data = await request.json()
 
     async for channel_input in handle_callback(data, headers={}, query_params={}):
-<<<<<<< HEAD
-        produce_message(channel_input.model_dump_json())
-=======
         produce_message(channel_input)
->>>>>>> 70a03da3
 
     return 200
 
@@ -135,11 +127,7 @@
     webhook_data = webhook_data.decode("utf-8")
     try:
         async for flow_input in handle_webhook(webhook_data):
-<<<<<<< HEAD
-            produce_message(flow_input.model_dump_json())
-=======
             produce_message(flow_input)
->>>>>>> 70a03da3
     except ValueError as e:
         raise HTTPException(status_code=400, detail=str(e)) from e
     return 200