--- conflicted
+++ resolved
@@ -75,16 +75,9 @@
 
     elif message_intent == LanguageIntent.LANGUAGE_OUT:
         turn_id = language_input.turn_id
-<<<<<<< HEAD
-        turn_info = await get_turn_information(turn_id)
-        channel_inputs: List[Channel] = await handle_output(
-            preferred_language=preferred_language,
-            language_input=language_input,
-=======
         message = language_input.message
         channel_inputs: List[Channel] = await handle_output(
             turn_id=turn_id, preferred_language=preferred_language, message=message
->>>>>>> 70a03da3
         )
         for channel_input in channel_inputs:
             callback(channel_input)
