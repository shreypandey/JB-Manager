"""
Handlers for Language Input and Output
"""

from typing import List
import logging
import uuid
from .extension import speech_processor, storage, translator
from lib.audio_converter import convert_to_wav_with_ffmpeg
from lib.data_models import (
    Channel,
    ChannelIntent,
    Flow,
    FlowIntent,
    UserInput,
    MessageType,
    Message,
    TextMessage,
    AudioMessage,
    DocumentMessage,
    ImageMessage,
    ButtonMessage,
    Option,
    ListMessage,
)
from lib.model import LanguageCodes


logger = logging.getLogger("language")
logger.setLevel(logging.INFO)


async def handle_input(
    turn_id: str, preferred_language: LanguageCodes, message: Message
) -> Flow:
    """Handler for Language Input"""
    english_text = None
    if message.message_type == MessageType.TEXT:
        if not message.text:
            raise ValueError("Message text is empty")
        message_text = message.text.body
        logger.info(
            "Received %s text message %s", preferred_language.name, message_text
        )
        vernacular_text = message_text
        english_text = await translator.translate_text(
            vernacular_text,
            preferred_language,
            LanguageCodes.EN,
        )
        text_message = TextMessage(body=english_text)
        message = Message(
            message_type=MessageType.TEXT,
            text=text_message,
        )
    elif message.message_type == MessageType.AUDIO:
        if not message.audio:
            raise ValueError("Message audio is empty")
        audio_url = message.audio.media_url
        wav_data = await convert_to_wav_with_ffmpeg(audio_url)
        vernacular_text = await speech_processor.speech_to_text(
            wav_data, preferred_language
        )
        logger.info("Vernacular Text %s", vernacular_text)
        english_text = await translator.translate_text(
            vernacular_text,
            preferred_language,
            LanguageCodes.EN,
        )
        logger.info("English Text %s", english_text)
        text_message = TextMessage(body=english_text)
        message = Message(
            message_type=MessageType.TEXT,
            text=text_message,
        )

    flow_input = Flow(
        source="language",
        intent=FlowIntent.USER_INPUT,
        user_input=UserInput(turn_id=turn_id, message=message),
    )
    return flow_input


async def handle_output(
    turn_id: str, preferred_language: LanguageCodes, message: Message
) -> List[Channel]:
    logger.info("Preferred Language %s", preferred_language)
    logger.info("Message %s", message)

    media_output_url = None
    channel_inputs = []
    message_type = message.message_type
    if message_type == MessageType.TEXT:
        if not message.text:
            raise ValueError("Message text is empty")

        vernacular_body = await translator.translate_text(
            message.text.body,
            LanguageCodes.EN,
            preferred_language,
        )
        translated_text_message = TextMessage(body=vernacular_body)
        if message.text.header:
            translated_text_message.header = await translator.translate_text(
                message.text.header, LanguageCodes.EN, preferred_language
            )
        if message.text.footer:
            translated_text_message.footer = await translator.translate_text(
                message.text.footer, LanguageCodes.EN, preferred_language
            )
        logger.info("Vernacular Text %s", vernacular_body)
        channel_inputs.append(
            Channel(
                source="language",
                intent=ChannelIntent.CHANNEL_OUT,
                turn_id=turn_id,
                bot_output=Message(
                    message_type=MessageType.TEXT, text=translated_text_message
                ),
            )
        )
        try:
            audio_content = await speech_processor.text_to_speech(
                vernacular_body, preferred_language
            )
            fid = str(uuid.uuid4())
            filename = f"{fid}.mp3"
            await storage.write_file(filename, audio_content, "audio/mpeg")
            media_output_url = await storage.public_url(filename)
            translated_audio_message = AudioMessage(media_url=media_output_url)
            channel_inputs.append(
                Channel(
                    source="language",
                    intent=ChannelIntent.CHANNEL_OUT,
                    turn_id=turn_id,
                    bot_output=Message(
                        message_type=MessageType.AUDIO, audio=translated_audio_message
                    ),
                )
            )
        except Exception as e:
            logger.error("Error in text to speech: %s", e)

    elif message_type == MessageType.DOCUMENT:
        if not message.document:
            raise ValueError("Message document is empty")
        vernacular_text = await translator.translate_text(
            message.document.caption,
            LanguageCodes.EN,
            preferred_language,
        )
        translated_document_message = DocumentMessage(
            url=message.document.url,
            caption=vernacular_text,
            name=message.document.name,
        )
        channel_inputs.append(
            Channel(
                source="language",
                intent=ChannelIntent.CHANNEL_OUT,
                turn_id=turn_id,
                bot_output=Message(
                    message_type=MessageType.DOCUMENT,
                    document=translated_document_message,
                ),
            )
        )
    elif message_type == MessageType.IMAGE:
        if not message.image:
            raise ValueError("Message image is empty")
        vernacular_text = await translator.translate_text(
            message.image.caption,
            LanguageCodes.EN,
            preferred_language,
        )
        translated_image_message = ImageMessage(
            url=message.image.url,
            caption=vernacular_text,
        )
        channel_inputs.append(
            Channel(
                source="language",
                intent=ChannelIntent.CHANNEL_OUT,
                turn_id=turn_id,
                bot_output=Message(
                    message_type=MessageType.IMAGE, image=translated_image_message
                ),
            )
        )
    elif message_type == MessageType.BUTTON or message_type == MessageType.OPTION_LIST:
        if message_type == MessageType.BUTTON:
            interactive_message = message.button
        elif message_type == MessageType.OPTION_LIST:
            interactive_message = message.option_list

        if not interactive_message:
            raise ValueError("Interactive message is empty")
        vernacular_body = await translator.translate_text(
            interactive_message.body,
            LanguageCodes.EN,
            preferred_language,
        )
        vernacular_options = [
            Option(
                option_id=option.option_id,
                option_text=await translator.translate_text(
                    option.option_text, LanguageCodes.EN, preferred_language
                ),
            )
            for option in interactive_message.options
        ]
<<<<<<< HEAD
        if interactive_message.header:
            vernacular_header = await translator.translate_text(
                interactive_message.header, LanguageCodes.EN, preferred_language
            )
        if interactive_message.footer:
            vernacular_footer = await translator.translate_text(
                interactive_message.footer, LanguageCodes.EN, preferred_language
            )
        if message_type == MessageType.BUTTON:
            translated_interactive_message = ButtonMessage(
=======
        vernacular_header = await translator.translate_text(
            interactive_message.header, LanguageCodes.EN, preferred_language
        )
        vernacular_footer = await translator.translate_text(
            interactive_message.footer, LanguageCodes.EN, preferred_language
        )
        if message_type == MessageType.BUTTON:
            translated_interactive_message = ButtonMessage(
                body=vernacular_body,
                header=vernacular_header,
                footer=vernacular_footer,
                options=vernacular_options,
            )
            channel_input = Channel(
                source="language",
                intent=ChannelIntent.CHANNEL_OUT,
                turn_id=turn_id,
                bot_output=Message(
                    message_type=MessageType.BUTTON,
                    button=translated_interactive_message,
                ),
            )
        else:
            translated_interactive_message = ListMessage(
>>>>>>> 70a03da3
                body=vernacular_body,
                header=vernacular_header,
                footer=vernacular_footer,
                options=vernacular_options,
<<<<<<< HEAD
=======
                button_text=await translator.translate_text(
                    interactive_message.button_text,
                    LanguageCodes.EN,
                    preferred_language,
                ),
                list_title=await translator.translate_text(
                    interactive_message.list_title, LanguageCodes.EN, preferred_language
                ),
>>>>>>> 70a03da3
            )
            channel_input = Channel(
                source="language",
                intent=ChannelIntent.CHANNEL_OUT,
                turn_id=turn_id,
                bot_output=Message(
<<<<<<< HEAD
                    message_type=MessageType.BUTTON,
                    button=translated_interactive_message,
                ),
            )
        else:
            translated_interactive_message = ListMessage(
                body=vernacular_body,
                header=vernacular_header,
                footer=vernacular_footer,
                options=vernacular_options,
                button_text=await translator.translate_text(
                    interactive_message.button_text,
                    LanguageCodes.EN,
                    preferred_language,
                ),
                list_title=await translator.translate_text(
                    interactive_message.list_title, LanguageCodes.EN, preferred_language
                ),
            )
            channel_input = Channel(
                source="language",
                intent=ChannelIntent.CHANNEL_OUT,
                turn_id=turn_id,
                bot_output=Message(
=======
>>>>>>> 70a03da3
                    message_type=MessageType.OPTION_LIST,
                    option_list=translated_interactive_message,
                ),
            )
        channel_inputs.append(channel_input)
        try:
            audio_content = await speech_processor.text_to_speech(
                vernacular_body, preferred_language
            )
            fid = str(uuid.uuid4())
            filename = f"{fid}.mp3"
            await storage.write_file(filename, audio_content, "audio/mpeg")
            audio_url = await storage.public_url(filename)
            channel_inputs.append(
                Channel(
                    source="language",
                    intent=ChannelIntent.CHANNEL_OUT,
                    turn_id=turn_id,
                    bot_output=Message(
                        message_type=MessageType.AUDIO,
                        audio=AudioMessage(media_url=audio_url),
                    ),
                )
            )
        except Exception as e:
            logger.error("Error in text to speech: %s", e)

    return channel_inputs<|MERGE_RESOLUTION|>--- conflicted
+++ resolved
@@ -210,18 +210,6 @@
             )
             for option in interactive_message.options
         ]
-<<<<<<< HEAD
-        if interactive_message.header:
-            vernacular_header = await translator.translate_text(
-                interactive_message.header, LanguageCodes.EN, preferred_language
-            )
-        if interactive_message.footer:
-            vernacular_footer = await translator.translate_text(
-                interactive_message.footer, LanguageCodes.EN, preferred_language
-            )
-        if message_type == MessageType.BUTTON:
-            translated_interactive_message = ButtonMessage(
-=======
         vernacular_header = await translator.translate_text(
             interactive_message.header, LanguageCodes.EN, preferred_language
         )
@@ -240,35 +228,6 @@
                 intent=ChannelIntent.CHANNEL_OUT,
                 turn_id=turn_id,
                 bot_output=Message(
-                    message_type=MessageType.BUTTON,
-                    button=translated_interactive_message,
-                ),
-            )
-        else:
-            translated_interactive_message = ListMessage(
->>>>>>> 70a03da3
-                body=vernacular_body,
-                header=vernacular_header,
-                footer=vernacular_footer,
-                options=vernacular_options,
-<<<<<<< HEAD
-=======
-                button_text=await translator.translate_text(
-                    interactive_message.button_text,
-                    LanguageCodes.EN,
-                    preferred_language,
-                ),
-                list_title=await translator.translate_text(
-                    interactive_message.list_title, LanguageCodes.EN, preferred_language
-                ),
->>>>>>> 70a03da3
-            )
-            channel_input = Channel(
-                source="language",
-                intent=ChannelIntent.CHANNEL_OUT,
-                turn_id=turn_id,
-                bot_output=Message(
-<<<<<<< HEAD
                     message_type=MessageType.BUTTON,
                     button=translated_interactive_message,
                 ),
@@ -293,8 +252,6 @@
                 intent=ChannelIntent.CHANNEL_OUT,
                 turn_id=turn_id,
                 bot_output=Message(
-=======
->>>>>>> 70a03da3
                     message_type=MessageType.OPTION_LIST,
                     option_list=translated_interactive_message,
                 ),
