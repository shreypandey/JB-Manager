from typing import Dict
import logging
from lib.data_models import (
    Message,
    MessageType,
    TextMessage,
    AudioMessage,
    ImageMessage,
    DocumentMessage,
    FormMessage,
    ButtonMessage,
    ListMessage,
    DialogMessage,
    DialogOption,
)
from lib.whatsapp import WhatsappHelper
from lib.encryption_handler import EncryptionHandler
from ..crud import (
    get_user_by_turn_id,
    get_channel_by_turn_id,
    get_form_parameters,
    create_message,
)

logging.basicConfig()
logger = logging.getLogger("channel")
logger.setLevel(logging.INFO)


async def send_message_to_user(turn_id: str, message: Message):
    """Send Message to user"""
    jb_user = await get_user_by_turn_id(turn_id=turn_id)
    if not jb_user:
        logger.error("User not found")
        return None
    jb_channel = await get_channel_by_turn_id(turn_id=turn_id)
    if not jb_channel:
        logger.error("Channel not found")
        return None
    message_type = message.message_type
    logger.info("Sending message of type %s", message_type)
    wa_bnumber: str = jb_channel.app_id
    wa_api_key: str = EncryptionHandler.decrypt_text(jb_channel.key)
    user_identifier: str = jb_user.identifier
    if message_type == MessageType.TEXT:
        if not message.text:
            raise ValueError("Text message not found")
        text_message: TextMessage = message.text
        WhatsappHelper.wa_send_text_message(
            wa_bnumber=wa_bnumber,
            wa_api_key=wa_api_key,
            user_tele=user_identifier,
            text=text_message.body,
        )
    elif message_type == MessageType.AUDIO:
        if not message.audio:
            raise ValueError("Audio message not found")
        audio_message: AudioMessage = message.audio
        WhatsappHelper.wa_send_audio_message(
            wa_bnumber=wa_bnumber,
            wa_api_key=wa_api_key,
            user_tele=user_identifier,
            audio_url=audio_message.media_url,
        )
    elif message_type == MessageType.BUTTON:
        if not message.button:
            raise ValueError("Button message not found")
        button_message: ButtonMessage = message.button
        WhatsappHelper.wa_send_interactive_message(
            wa_bnumber=wa_bnumber,
            wa_api_key=wa_api_key,
            user_tele=user_identifier,
            message=button_message.body,
            header=button_message.header,
            body=button_message.body,
            footer=button_message.footer,
            menu_selector=None,
            menu_title=button_message.body,
            options=[option.model_dump() for option in button_message.options],
        )
    elif message_type == MessageType.OPTION_LIST:
        if not message.option_list:
            raise ValueError("Option list message not found")
        list_message: ListMessage = message.option_list
        WhatsappHelper.wa_send_interactive_message(
            wa_bnumber=wa_bnumber,
            wa_api_key=wa_api_key,
            user_tele=user_identifier,
            message=list_message.body,
            header=list_message.header,
            body=list_message.body,
            footer=list_message.footer,
            menu_selector=list_message.button_text,
            menu_title=list_message.list_title,
            options=[option.model_dump() for option in list_message.options],
        )
    elif message_type == MessageType.IMAGE:
        if not message.image:
            raise ValueError("Image message not found")
        image_message: ImageMessage = message.image
        WhatsappHelper.wa_send_image(
            wa_bnumber=wa_bnumber,
            wa_api_key=wa_api_key,
            user_tele=user_identifier,
            message=image_message.caption,
            media_url=image_message.url,
        )
    elif message_type == MessageType.DOCUMENT:
        if not message.document:
            raise ValueError("Document message not found")
        document_message: DocumentMessage = message.document
        WhatsappHelper.wa_send_document(
            wa_bnumber=wa_bnumber,
            wa_api_key=wa_api_key,
            user_tele=user_identifier,
            document_url=document_message.url,
            document_name=document_message.name,
            caption=document_message.caption,
        )
    elif message_type == MessageType.FORM:
        if not message.form:
            raise ValueError("Form message not found")
        form_message: FormMessage = message.form
        form_id = form_message.form_id
        form_parameters: Dict = await get_form_parameters(
            channel_id=jb_channel.id, form_id=form_id
        )

        WhatsappHelper.wa_send_form(
            wa_bnumber=wa_bnumber,
            wa_api_key=wa_api_key,
            user_tele=user_identifier,
            body=form_message.body,
            footer=form_message.footer,
            form_parameters=form_parameters,
        )
    elif message_type == MessageType.DIALOG:
        if not message.dialog:
            raise ValueError("Dialog message not found")
        dialog_message: DialogMessage = message.dialog
        if dialog_message.dialog_id == DialogOption.LANGUAGE_CHANGE:
            WhatsappHelper.wa_send_interactive_message(
                wa_bnumber=wa_bnumber,
                wa_api_key=wa_api_key,
                user_tele=user_identifier,
                message="Please select your preferred language",
                header="Language",
                body="Choose a Language",
                footer="भाषा चुनें",
                menu_selector="चुनें / Select",
                menu_title="भाषाएँ / Languages",
                options=[
<<<<<<< HEAD
                    {"id": "lang_hindi", "title": "हिन्दी"},
                    {"id": "lang_english", "title": "English"},
                    {"id": "lang_bengali", "title": "বাংলা"},
                    {"id": "lang_telugu", "title": "తెలుగు"},
                    {"id": "lang_marathi", "title": "मराठी"},
                    {"id": "lang_tamil", "title": "தமிழ்"},
                    {"id": "lang_gujarati", "title": "ગુજરાતી"},
                    {"id": "lang_urdu", "title": "اردو"},
                    {"id": "lang_kannada", "title": "ಕನ್ನಡ"},
                    {"id": "lang_odia", "title": "ଓଡ଼ିଆ"},
=======
                    {"option_id": "lang_hindi", "option_text": "हिन्दी"},
                    {"option_id": "lang_english", "option_text": "English"},
                    {"option_id": "lang_bengali", "option_text": "বাংলা"},
                    {"option_id": "lang_telugu", "option_text": "తెలుగు"},
                    {"option_id": "lang_marathi", "option_text": "मराठी"},
                    {"option_id": "lang_tamil", "option_text": "தமிழ்"},
                    {"option_id": "lang_gujarati", "option_text": "ગુજરાતી"},
                    {"option_id": "lang_urdu", "option_text": "اردو"},
                    {"option_id": "lang_kannada", "option_text": "ಕನ್ನಡ"},
                    {"option_id": "lang_odia", "option_text": "ଓଡ଼ିଆ"},
>>>>>>> 70a03da3
                ],
            )
    else:
        return NotImplemented
    await create_message(
        turn_id=turn_id,
        message_type=message.message_type.value,
        is_user_sent=False,
        message=getattr(message, message.message_type.value).model_dump_json(
            exclude_none=True
        ),
    )
    logger.info("Message sent")<|MERGE_RESOLUTION|>--- conflicted
+++ resolved
@@ -150,18 +150,6 @@
                 menu_selector="चुनें / Select",
                 menu_title="भाषाएँ / Languages",
                 options=[
-<<<<<<< HEAD
-                    {"id": "lang_hindi", "title": "हिन्दी"},
-                    {"id": "lang_english", "title": "English"},
-                    {"id": "lang_bengali", "title": "বাংলা"},
-                    {"id": "lang_telugu", "title": "తెలుగు"},
-                    {"id": "lang_marathi", "title": "मराठी"},
-                    {"id": "lang_tamil", "title": "தமிழ்"},
-                    {"id": "lang_gujarati", "title": "ગુજરાતી"},
-                    {"id": "lang_urdu", "title": "اردو"},
-                    {"id": "lang_kannada", "title": "ಕನ್ನಡ"},
-                    {"id": "lang_odia", "title": "ଓଡ଼ିଆ"},
-=======
                     {"option_id": "lang_hindi", "option_text": "हिन्दी"},
                     {"option_id": "lang_english", "option_text": "English"},
                     {"option_id": "lang_bengali", "option_text": "বাংলা"},
@@ -172,7 +160,6 @@
                     {"option_id": "lang_urdu", "option_text": "اردو"},
                     {"option_id": "lang_kannada", "option_text": "ಕನ್ನಡ"},
                     {"option_id": "lang_odia", "option_text": "ଓଡ଼ିଆ"},
->>>>>>> 70a03da3
                 ],
             )
     else:
