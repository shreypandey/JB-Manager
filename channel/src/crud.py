--- conflicted
+++ resolved
@@ -1,51 +1,10 @@
 import uuid
 from typing import Dict
-<<<<<<< HEAD
-from sqlalchemy import select, update
-from sqlalchemy.orm import joinedload
-
-from lib.db_session_handler import DBSessionHandler
-
-from lib.models import JBSession, JBUser, JBMessage, JBChannel, JBForm, JBTurn
-=======
 from sqlalchemy import select
 
 from lib.db_session_handler import DBSessionHandler
 
 from lib.models import JBUser, JBMessage, JBChannel, JBForm, JBTurn
->>>>>>> 70a03da3
-
-
-async def get_channel_by_turn_id(turn_id: str) -> JBChannel | None:
-    query = (
-        select(JBChannel)
-        .join(JBTurn, JBChannel.id == JBTurn.channel_id)
-        .where(JBTurn.id == turn_id)
-    )
-    async with DBSessionHandler.get_async_session() as session:
-        async with session.begin():
-            result = await session.execute(query)
-            s = result.scalars().first()
-<<<<<<< HEAD
-            if s is not None:
-                user = s.user
-                return user
-    return None
-
-
-async def get_channel_by_session_id(session_id: str) -> JBChannel | None:
-    query = (
-        select(JBSession)
-        .options(joinedload(JBSession.channel))
-        .where(JBSession.id == session_id)
-    )
-    async with DBSessionHandler.get_async_session() as session:
-        async with session.begin():
-            result = await session.execute(query)
-            s = result.scalars().first()
-            if s is not None:
-                channel: JBChannel = s.channel
-                return channel
 
 
 async def get_channel_by_turn_id(turn_id: str) -> JBChannel | None:
@@ -59,37 +18,6 @@
             result = await session.execute(query)
             s = result.scalars().first()
             return s
-
-
-async def set_user_language(session_id: str, language: str):
-    async with DBSessionHandler.get_async_session() as session:
-        async with session.begin():
-            query = select(JBSession).where(JBSession.id == session_id)
-            result = await session.execute(query)
-            s = result.scalars().first()
-            if s is not None:
-                query = (
-                    update(JBUser)
-                    .where(JBUser.id == s.pid)
-                    .values(language_preference=language)
-                )
-                await session.execute(query)
-                await session.commit()
-                return True
-    return None
-
-
-async def update_message(msg_id: str, **kwargs):
-    async with DBSessionHandler.get_async_session() as session:
-        async with session.begin():
-            query = update(JBMessage).where(JBMessage.id == msg_id).values(**kwargs)
-            await session.execute(query)
-            await session.commit()
-            return True
-    return None
-=======
-            return s
->>>>>>> 70a03da3
 
 
 async def create_message(
