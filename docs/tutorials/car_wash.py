--- conflicted
+++ resolved
@@ -14,11 +14,7 @@
     Option,
     ImageMessage,
 )
-<<<<<<< HEAD
 from datetime import datetime
-=======
-
->>>>>>> 53164fb4
 from jb_manager_bot.parsers import Parser, OptionParser
 
 
@@ -243,27 +239,15 @@
         {
             "source": "further_assistance_logic",
             "dest": "further_assistance_verify",
-<<<<<<< HEAD
             "trigger": "next",
             "conditions": "is_further_assistance_valid",
         },
         {
             "source": "further_assistance_logic",
             "dest": "further_assistance_fail_display",
-=======
->>>>>>> 53164fb4
-            "trigger": "next",
-            "conditions": "is_further_assistance_valid",
-        },
-        {
-<<<<<<< HEAD
-=======
-            "source": "further_assistance_logic",
-            "dest": "further_assistance_fail_display",
-            "trigger": "next",
-        },
-        {
->>>>>>> 53164fb4
+            "trigger": "next",
+        },
+        {
             "source": "further_assistance_verify",
             "dest": "service_selection_display",
             "trigger": "next",
@@ -488,12 +472,9 @@
         self.status = Status.WAIT_FOR_USER_INPUT
 
     def on_enter_date_logic(self):
-        self.status = Status.WAIT_FOR_ME
-<<<<<<< HEAD
+    def on_enter_date_logic(self):
+        self.status = Status.WAIT_FOR_ME
         task = f"The user provides a date or day, convert it into a format of YYYY-MM-DD. Today's date is {datetime.now().strftime("%Y-%m-%d")} & Day is {datetime.now().strftime("%A")}Format and modify the user input into the format required and if you could not be decide return None. Based on the user's input, return the output in json format: {{'result': <input>}}."
-=======
-        task = f"The user provides a date, convert it into a format of YYYY-MM-DD. Format and modify the user input into the format required and if you could not be decide return None. Based on the user's input, return the output in json format: {{'result': <input>}}"
->>>>>>> 53164fb4
 
         result = Parser.parse_user_input(
             task,
@@ -542,10 +523,6 @@
         )
         self.status = Status.MOVE_FORWARD
 
-<<<<<<< HEAD
-=======
-
->>>>>>> 53164fb4
     def on_enter_time_input(self):
         self.status = Status.WAIT_FOR_ME
         self.status = Status.WAIT_FOR_USER_INPUT
@@ -569,11 +546,7 @@
             model=self.credentials["FAST_MODEL"],
         )
         if result.isdigit():
-<<<<<<< HEAD
             result = slots[int(result) - 1].option_text
-=======
-            result = slots[int(result) - 1].option_text 
->>>>>>> 53164fb4
             setattr(self.variables, "appointment_time", result)
         else:
             setattr(self.variables, "appointment_time", None)
@@ -600,15 +573,11 @@
             )
         )
 
-<<<<<<< HEAD
         response = availability_plugin(
             self.variables.selected_service,
             self.variables.appointment_date,
             self.variables.appointment_time,
         )
-=======
-        response = availability_plugin(self.variables.selected_service, self.variables.appointment_date, self.variables.appointment_time)
->>>>>>> 53164fb4
         self.variables.booking_status = response["booking_status"]
         self.variables.appointment_image = response["appointment_image"]
         self.variables.error_code = response["error_code"]
